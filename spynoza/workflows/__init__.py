--- conflicted
+++ resolved
@@ -7,9 +7,4 @@
 from .ica_fix import create_ica_workflow
 
 __all__ = ['create_motion_correction_workflow', 'create_registration_workflow',
-<<<<<<< HEAD
-           'create_topup_workflow', 'create_all_3T_workflow', 'create_all_7T_workflow',
-           'create_ica_workflow']
-=======
-           'create_topup_workflow', 'create_B0_workflow', 'create_all_3T_workflow', 'create_all_7T_workflow']
->>>>>>> dbee6ee4
+           'create_topup_workflow', 'create_B0_workflow', 'create_all_3T_workflow', 'create_all_7T_workflow']