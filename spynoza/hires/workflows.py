--- conflicted
+++ resolved
@@ -417,11 +417,6 @@
         wf.connect(t1w_epi_wf, 'outputspec.bold_epi_to_T1w_transforms', pre_outputnode, 'bold_epi_to_T1w_transforms')
         wf.connect(t1w_epi_wf, 'outputspec.bold_epi_to_T1w_transformed', pre_outputnode, 'mean_epi_in_T1w_space')
 
-<<<<<<< HEAD
-                wf.connect(polish_wf, 'outputspec.transforms', add_polish_transforms, 'in1')
-                wf.connect(merge_bold_epi_to_T1w, 'out', add_polish_transforms, 'in2')
-=======
->>>>>>> 944b6e35
 
     outputspec = pe.Node(niu.IdentityInterface(fields=out_fields),
                          name='outputspec')
